--- conflicted
+++ resolved
@@ -26,7 +26,41 @@
     moon.position = np.array([moon_distance, 0.0])
     moon.x, moon.y = moon.position
 
-<<<<<<< HEAD
+    sun.position = np.array([sun_distance, -500.0])
+    sun.x, sun.y = sun.position
+
+    return earth, moon, sun
+
+def run_phase(name, initial_conditions, t_span, bodies):
+    problem = Problem(initial_conditions, bodies, t_span)
+    t_n = 100  # number of time steps per phase
+    problem.t_eval = np.linspace(*t_span, t_n)
+    optimizer = Optimizer(problem, t_n=t_n)
+    best_control = optimizer.optimize()
+    problem.set_control_sequence(best_control)
+    problem.simulate_trajectory()
+    return problem.trajectory, problem.control_sequence, problem
+
+def plot_combined_trajectory(phases):
+    plt.figure()
+    for i, (traj, _, problem) in enumerate(phases):
+        for obj in problem.objects:
+            circle = plt.Circle(obj.position, obj.radius, color=obj.color, fill=True, alpha=0.3)
+            plt.gca().add_patch(circle)
+            if obj.protected_zone:
+                zone = plt.Circle(obj.position, obj.protected_zone, color=obj.color, fill=False, linestyle='--', alpha=0.4)
+                plt.gca().add_patch(zone)
+        plt.plot(traj[:, 0], traj[:, 1], label=f"Phase {i+1}")
+
+    plt.scatter(phases[0][0][0, 0], phases[0][0][0, 1], color="red", label="Start")
+    plt.title("Full Mission Trajectory")
+    plt.xlabel("x")
+    plt.ylabel("y")
+    plt.axis("equal")
+    plt.grid()
+    plt.legend()
+    plt.show()
+
 # This is just an arbitrary sample problem
 # We'll do the apollo 11 mission
 
@@ -64,54 +98,6 @@
 def apollo_11_mission():
 
 def main():
-    # Initialize the problem
-    t_span = (0, 20)
-    initial_conditions = np.array([1, -10, 3, 1])
-    # Name, position, radius, G, mass, type, color, initial_velocity, dynamic
-    planet1 = Object("Earth", np.array([0.0, 0.0]), 2, G, 100, "planet", "blue",[0, 0], False)
-    planet2 = Object("Moon", np.array([10, 0.0]), 1, G, 20, "satellite", "gray", [0, .2], False)
-    planet3 = Object("Sun", np.array([5, -5]), 1, G, 50, "planet", "yellow", [0, 0], False)
-    problem = Problem(initial_conditions, [planet1, planet2, planet3], t_span)
-
-    # Simulate the trajectory
-=======
-    sun.position = np.array([sun_distance, -500.0])
-    sun.x, sun.y = sun.position
-
-    return earth, moon, sun
-
-def run_phase(name, initial_conditions, t_span, bodies):
-    problem = Problem(initial_conditions, bodies, t_span)
-    t_n = 100  # number of time steps per phase
-    problem.t_eval = np.linspace(*t_span, t_n)
-    optimizer = Optimizer(problem, t_n=t_n)
-    best_control = optimizer.optimize()
-    problem.set_control_sequence(best_control)
->>>>>>> a0cdf61c
-    problem.simulate_trajectory()
-    return problem.trajectory, problem.control_sequence, problem
-
-def plot_combined_trajectory(phases):
-    plt.figure()
-    for i, (traj, _, problem) in enumerate(phases):
-        for obj in problem.objects:
-            circle = plt.Circle(obj.position, obj.radius, color=obj.color, fill=True, alpha=0.3)
-            plt.gca().add_patch(circle)
-            if obj.protected_zone:
-                zone = plt.Circle(obj.position, obj.protected_zone, color=obj.color, fill=False, linestyle='--', alpha=0.4)
-                plt.gca().add_patch(zone)
-        plt.plot(traj[:, 0], traj[:, 1], label=f"Phase {i+1}")
-
-    plt.scatter(phases[0][0][0, 0], phases[0][0][0, 1], color="red", label="Start")
-    plt.title("Full Mission Trajectory")
-    plt.xlabel("x")
-    plt.ylabel("y")
-    plt.axis("equal")
-    plt.grid()
-    plt.legend()
-    plt.show()
-
-def main():
     earth, moon, sun = create_bodies()
     bodies = [earth, moon, sun]
 
